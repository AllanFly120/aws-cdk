--- conflicted
+++ resolved
@@ -9,24 +9,6 @@
 
   private readonly dropCapabilities: Capability[] = [];
 
-<<<<<<< HEAD
-  // private readonly devices: Device[] = [];
-
-  // private readonly tmpfs: Tmpfs[] = [];
-
-  /**
-   * Only works with EC2 launch type
-   */
-  public addCapability(...cap: Capability[]) {
-    this.addCapabilities.push(...cap);
-  }
-
-  public dropCapability(...cap: Capability[]) {
-    this.dropCapabilities.push(...cap);
-  }
-
-  public toLinuxParametersJson(): cloudformation.TaskDefinitionResource.LinuxParametersProperty {
-=======
   private readonly devices: Device[] = [];
 
   private readonly tmpfs: Tmpfs[] = [];
@@ -51,25 +33,12 @@
   }
 
   public renderLinuxParameters(): cloudformation.TaskDefinitionResource.LinuxParametersProperty {
->>>>>>> e7f80007
     return {
       initProcessEnabled: this.initProcessEnabled,
       sharedMemorySize: this.sharedMemorySize,
       capabilities: {
         add: this.addCapabilities,
         drop: this.dropCapabilities,
-<<<<<<< HEAD
-      }
-    };
-  }
-}
-
-// export interface Device {
-// }
-
-// export interface Tmpfs {
-// }
-=======
       },
       devices: this.devices.map(renderDevice),
       tmpfs: this.tmpfs.map(renderTmpfs)
@@ -104,7 +73,6 @@
     mountOptions: tmpfs.mountOptions
   }
 }
->>>>>>> e7f80007
 
 export enum Capability {
   All = "ALL",
@@ -145,8 +113,6 @@
   SysTtyConfig = "SYS_TTY_CONFIG",
   Syslog = "SYSLOG",
   WakeAlarm = "WAKE_ALARM"
-<<<<<<< HEAD
-=======
 }
 
 export enum DevicePermission {
@@ -195,5 +161,4 @@
   NrInodes = "nr_inodes",
   NrBlocks = "nr_blocks",
   Mpol = "mpol"
->>>>>>> e7f80007
 }