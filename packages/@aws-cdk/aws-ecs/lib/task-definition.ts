import iam = require('@aws-cdk/aws-iam');
import cdk = require('@aws-cdk/cdk');
import { ContainerDefinition } from './container-definition';
import { cloudformation } from './ecs.generated';

export interface TaskDefinitionProps {
  /**
   * The number of cpu units used by the task. If using the EC2 launch type,
   * this field is optional. Supported values are between 128 CPU units
   * (0.125 vCPUs) and 10240 CPU units (10 vCPUs). If you are using the
   * Fargate launch type, this field is required and you must use one of the
   * following values, which determines your range of valid values for the
   * memory parameter:
   * 256 (.25 vCPU) - Available memory values: 0.5GB, 1GB, 2GB
   * 512 (.5 vCPU) - Available memory values: 1GB, 2GB, 3GB, 4GB
   * 1024 (1 vCPU) - Available memory values: 2GB, 3GB, 4GB, 5GB, 6GB, 7GB, 8GB
   * 2048 (2 vCPU) - Available memory values: Between 4GB and 16GB in 1GB increments
   * 4096 (4 vCPU) - Available memory values: Between 8GB and 30GB in 1GB increments
   *
   * @default 256
   */
  cpu?: string;

  /**
   * Namespace for task definition versions
   *
   * @default Automatically generated name
   */
  family?: string;

  /**
   * The amount (in MiB) of memory used by the task. If using the EC2 launch
   * type, this field is optional and any value can be used. If you are using
   * the Fargate launch type, this field is required and you must use one of
   * the following values, which determines your range of valid values for
   * the cpu parameter:
   *
   * 0.5GB, 1GB, 2GB - Available cpu values: 256 (.25 vCPU)
   *
   * 1GB, 2GB, 3GB, 4GB - Available cpu values: 512 (.5 vCPU)
   *
   * 2GB, 3GB, 4GB, 5GB, 6GB, 7GB, 8GB - Available cpu values: 1024 (1 vCPU)
   *
   * Between 4GB and 16GB in 1GB increments - Available cpu values: 2048 (2 vCPU)
   *
   * Between 8GB and 30GB in 1GB increments - Available cpu values: 4096 (4 vCPU)
   *
   * @default 512
   */
  memoryMiB?: string;

  /**
   * The Docker networking mode to use for the containers in the task.
   *
   * For Fargate or to use task networking, "awsvpc" mode is required.
   *
   * @default NetworkMode.Bridge
   */
  networkMode?: NetworkMode;

  /**
   * An array of placement constraint objects to use for the task. You can
   * specify a maximum of 10 constraints per task (this limit includes
   * constraints in the task definition and those specified at run time).
   *
   * Not supported in Fargate.
   */
  placementConstraints?: PlacementConstraint[];

  /**
   * Valid values include EC2 and FARGATE.
   *
   * @default EC2
   */
  // requiresCompatibilities?: string[]; // FARGATE or EC2 -- set on ECS TD vs FG TD

  /**
   * The IAM role assumed by the ECS agent.
   *
   * The role will be used to retrieve container images from ECR and
   * create CloudWatch log groups.
   *
   * @default An execution role will be automatically created if you use ECR images in your task definition
   */
  executionRole?: iam.Role;

  /**
   * The IAM role assumable by your application code running inside the container
   *
   * @default A task role is automatically created for you
   */
  taskRole?: iam.Role;

  /**
   * See: https://docs.aws.amazon.com/AmazonECS/latest/developerguide//task_definition_parameters.html#volumes
   */
  volumes?: Volume[];
}

export class TaskDefinition extends cdk.Construct {
  public readonly family: string;
  public readonly taskDefinitionArn: string;
  public readonly taskRole: iam.Role;
  public readonly networkMode: NetworkMode;

  /**
   * Default container for this task
   *
   * Load balancers will send traffic to this container. The first
   * essential container that is added to this task will become the default
   * container.
   */
  public defaultContainer?: ContainerDefinition;
  private readonly containers = new Array<ContainerDefinition>();
  private readonly placementConstraints: cloudformation.TaskDefinitionResource.TaskDefinitionPlacementConstraintProperty[] = [];
  private readonly volumes: cloudformation.TaskDefinitionResource.VolumeProperty[] = [];
  private executionRole?: iam.Role;

  constructor(parent: cdk.Construct, name: string, props: TaskDefinitionProps) {
    super(parent, name);

    this.family = props.family || this.uniqueId;
    this.networkMode = props.networkMode || NetworkMode.Bridge;

    if (props.placementConstraints) {
      props.placementConstraints.forEach(pc => this.addPlacementConstraint(pc));
    }

    if (props.volumes) {
      props.volumes.forEach(v => this.addVolume(v));
    }

    this.executionRole = props.executionRole;

    this.taskRole = props.taskRole || new iam.Role(this, 'TaskRole', {
        assumedBy: new cdk.ServicePrincipal('ecs-tasks.amazonaws.com'),
    });

    const taskDef = new cloudformation.TaskDefinitionResource(this, 'Resource', {
<<<<<<< HEAD
      containerDefinitions: new cdk.Token(() => this.containers.map(x => x.toContainerDefinitionJson())),
=======
      containerDefinitions: new cdk.Token(() => this.containerDefinitions.map(x => x.renderContainerDefinition())),
>>>>>>> 047eed81
      cpu: props.cpu,
      executionRoleArn: new cdk.Token(() => this.executionRole && this.executionRole.roleArn),
      family: this.family,
      memory: props.memoryMiB,
      networkMode: this.networkMode,
      placementConstraints: new cdk.Token(() => this.placementConstraints),
      taskRoleArn: this.taskRole.roleArn
    });

    this.taskDefinitionArn = taskDef.taskDefinitionArn;
  }

  /**
   * Add a policy statement to the Task Role
   */
  public addToRolePolicy(statement: cdk.PolicyStatement) {
    this.taskRole.addToPolicy(statement);
  }

  /**
   * Add a container to this task
   */
  public addContainer(container: ContainerDefinition) {
    this.containers.push(container);
    if (container.usesEcrImages) {
      this.generateExecutionRole();
    }
    if (this.defaultContainer === undefined && container.essential) {
      this.defaultContainer = container;
    }
  }

  /**
   * Constrain where this task can be placed
   */
  private addPlacementConstraint(constraint: PlacementConstraint) {
    const pc = this.renderPlacementConstraint(constraint);
    this.placementConstraints.push(pc);
  }

  private addVolume(volume: Volume) {
    // const v = this.renderVolume(volume);
    this.volumes.push(volume);
  }

  private renderPlacementConstraint(pc: PlacementConstraint): cloudformation.TaskDefinitionResource.TaskDefinitionPlacementConstraintProperty {
    return {
      type: pc.type,
      expression: pc.expression
    };
  }

  /**
   * Generate a default execution role that allows pulling from ECR
   */
  private generateExecutionRole() {
    if (!this.executionRole) {
      this.executionRole = new iam.Role(this, 'ExecutionRole', {
        assumedBy: new cdk.ServicePrincipal('ecs-tasks.amazonaws.com'),
      });
      this.executionRole.attachManagedPolicy(new iam.AwsManagedPolicy("service-role/AmazonECSTaskExecutionRolePolicy").policyArn);
    }
  }
}

/**
 * The Docker networking mode to use for the containers in the task.
 */
export enum NetworkMode {
  /**
   * The task's containers do not have external connectivity and port mappings can't be specified in the container definition.
   */
  None = 'none',

  /**
   * The task utilizes Docker's built-in virtual network which runs inside each container instance.
   */
  Bridge = 'bridge',

  /**
   * The task is allocated an elastic network interface.
   */
  AwsVpc = 'awsvpc',

  /**
   * The task bypasses Docker's built-in virtual network and maps container ports directly to the EC2 instance's network interface directly.
   *
   * In this mode, you can't run multiple instantiations of the same task on a
   * single container instance when port mappings are used.
   */
  Host = 'host',
}

export interface PlacementConstraint {
  expression?: string;
  type: PlacementConstraintType;
}

export enum PlacementConstraintType {
  DistinctInstance = "distinctInstance",
  MemberOf = "memberOf"
}

export interface Volume {
  host?: Host;
  name?: string;
}

export interface Host {
  sourcePath?: string;
}<|MERGE_RESOLUTION|>--- conflicted
+++ resolved
@@ -137,11 +137,7 @@
     });
 
     const taskDef = new cloudformation.TaskDefinitionResource(this, 'Resource', {
-<<<<<<< HEAD
-      containerDefinitions: new cdk.Token(() => this.containers.map(x => x.toContainerDefinitionJson())),
-=======
-      containerDefinitions: new cdk.Token(() => this.containerDefinitions.map(x => x.renderContainerDefinition())),
->>>>>>> 047eed81
+      containerDefinitions: new cdk.Token(() => this.containers.map(x => x.renderContainerDefinition())),
       cpu: props.cpu,
       executionRoleArn: new cdk.Token(() => this.executionRole && this.executionRole.roleArn),
       family: this.family,
